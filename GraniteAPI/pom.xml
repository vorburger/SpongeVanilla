<!--
  ~ License (MIT)
  ~
  ~ Copyright (c) 2014. Granite Team
  ~
  ~ Permission is hereby granted, free of charge, to any person obtaining a copy of this
  ~ software and associated documentation files (the "Software"), to deal in the
  ~ Software without restriction, including without limitation the rights to use, copy,
  ~ modify, merge, publish, distribute, sublicense, and/or sell copies of the Software,
  ~ and to permit persons to whom the Software is furnished to do so, subject to the
  ~ following conditions:
  ~
  ~ The above copyright notice and this permission notice shall be included in all
  ~ copies or substantial portions of the Software.
  ~
  ~ THE SOFTWARE IS PROVIDED "AS IS", WITHOUT WARRANTY OF ANY KIND, EXPRESS OR IMPLIED,
  ~ INCLUDING BUT NOT LIMITED TO THE WARRANTIES OF MERCHANTABILITY, FITNESS FOR A
  ~ PARTICULAR PURPOSE AND NON-INFRINGEMENT. IN NO EVENT SHALL THE AUTHORS OR COPYRIGHT
  ~ HOLDERS BE LIABLE FOR ANY CLAIM, DAMAGES OR OTHER LIABILITY, WHETHER IN AN ACTION
  ~ OF CONTRACT, TORT OR OTHERWISE, ARISING FROM, OUT OF OR IN CONNECTION WITH THE
  ~ SOFTWARE OR THE USE OR OTHER DEALINGS IN THE SOFTWARE.
  -->

<project>
    <modelVersion>4.0.0</modelVersion>

    <groupId>org.granitemc</groupId>
    <name>GraniteAPI</name>
<<<<<<< HEAD
    <version>0.1.2-SNAPSHOT</version>
=======
    <version>0.2.0-SNAPSHOT</version>
>>>>>>> 5a337452
    <artifactId>graniteapi</artifactId>

    <properties>
        <jdk>1.7</jdk>
        <project.build.sourceEncoding>UTF-8</project.build.sourceEncoding>
        <build.number>NA</build.number>
        <finalName>${project.name}-${project.version}</finalName>
    </properties>

    <organization>
        <name>Granite MC</name>
        <url>http://www.granitemc.org/</url>
    </organization>

    <scm>
        <connection>scm:git:https://github.com/GraniteTeam/Granite.git</connection>
        <developerConnection>scm:git:git@github.com:GraniteTeam/Granite.git</developerConnection>
        <tag>HEAD</tag>
        <url>https://github.com/GraniteTeam/Granite</url>
    </scm>

    <dependencies>
        <dependency>
            <groupId>org.apache.logging.log4j</groupId>
            <artifactId>log4j-api</artifactId>
            <version>2.0.2</version>
        </dependency>

        <dependency>
            <groupId>org.apache.logging.log4j</groupId>
            <artifactId>log4j-core</artifactId>
            <version>2.0.2</version>
        </dependency>

        <dependency>
            <groupId>com.google.guava</groupId>
            <artifactId>guava</artifactId>
            <version>18.0</version>
        </dependency>

        <dependency>
            <groupId>com.googlecode.json-simple</groupId>
            <artifactId>json-simple</artifactId>
            <version>1.1.1</version>
        </dependency>

        <dependency>
            <groupId>org.fusesource.jansi</groupId>
            <artifactId>jansi</artifactId>
            <version>1.11</version>
        </dependency>

        <dependency>
            <groupId>junit</groupId>
            <artifactId>junit</artifactId>
            <version>4.11</version>
            <scope>test</scope>
        </dependency>

        <dependency>
            <groupId>com.typesafe</groupId>
            <artifactId>config</artifactId>
            <version>1.2.1</version>
        </dependency>

        <dependency>
            <groupId>org.apache.commons</groupId>
            <artifactId>commons-lang3</artifactId>
            <version>3.3.2</version>
        </dependency>

        <dependency>
            <groupId>com.github.kevinsawicki</groupId>
            <artifactId>http-request</artifactId>
            <version>5.6</version>
        </dependency>
    </dependencies>

    <profiles>
        <profile>
            <id>ci</id>

            <properties>
                <finalName>${project.name}-v${project.version}+b${build.number}</finalName>
            </properties>
        </profile>
    </profiles>

    <build>
        <defaultGoal>clean install</defaultGoal>
        <finalName>${finalName}</finalName>

        <plugins>
            <plugin>
                <groupId>org.apache.maven.plugins</groupId>
                <artifactId>maven-javadoc-plugin</artifactId>
                <version>2.9.1</version>
            </plugin>

            <plugin>
                <groupId>org.apache.maven.plugins</groupId>
                <artifactId>maven-compiler-plugin</artifactId>
                <version>2.3.2</version>

                <configuration>
                    <source>${jdk}</source>
                    <target>${jdk}</target>
                    <encoding>${project.build.sourceEncoding}</encoding>
                </configuration>
            </plugin>

            <plugin>
                <groupId>org.apache.maven.plugins</groupId>
                <artifactId>maven-shade-plugin</artifactId>
                <version>2.1</version>

                <executions>
                    <execution>
                        <phase>package</phase>

                        <goals>
                            <goal>shade</goal>
                        </goals>

                        <configuration>
                            <artifactSet>
                                <includes>
                                    <include>org.apache.logging.log4j:log4j-api</include>
                                    <include>org.apache.logging.log4j:log4j-core</include>
                                    <include>com.google.guava:guava</include>
                                    <include>com.googlecode.json-simple:json-simple</include>
                                    <include>org.fusesource.jansi:jansi</include>
                                    <include>com.typesafe:config</include>
                                    <include>com.github.kevinsawicki:http-request</include>
                                </includes>
                            </artifactSet>
                        </configuration>
                    </execution>
                </executions>
            </plugin>
        </plugins>
    </build>
</project><|MERGE_RESOLUTION|>--- conflicted
+++ resolved
@@ -26,11 +26,7 @@
 
     <groupId>org.granitemc</groupId>
     <name>GraniteAPI</name>
-<<<<<<< HEAD
-    <version>0.1.2-SNAPSHOT</version>
-=======
-    <version>0.2.0-SNAPSHOT</version>
->>>>>>> 5a337452
+    <version>0.2.0</version>
     <artifactId>graniteapi</artifactId>
 
     <properties>
