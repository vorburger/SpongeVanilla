package org.granitemc.granite.api.entity.player;

import org.granitemc.granite.api.block.BlockType;
import org.granitemc.granite.api.entity.Entity;
import org.granitemc.granite.api.entity.EntityLivingBase;
<<<<<<< HEAD
import org.granitemc.granite.api.entity.item.EntityItem;
=======
import org.granitemc.granite.api.inventory.Inventory;
import org.granitemc.granite.api.inventory.PlayerInventory;
>>>>>>> 30ad5e18
import org.granitemc.granite.api.item.ItemStack;
import org.granitemc.granite.api.utils.Location;
import org.granitemc.granite.api.world.World;

import java.util.UUID;

public interface Player extends EntityLivingBase {

    /**
     * EntityPlayer
     */

    boolean isUsingItem();

    void stopUsingItem();

    void clearItemInUse();

    boolean isBlocking();

    int getMaxInPortalTime();

    String getSwimSound();

    String getSplashSound();

    int getPortalCooldown();

    void playSound(String name, float volume, float pitch);

    void updateItemUse(ItemStack itemStack, int p_71010_2_);

    boolean isMovementBlocked();

    int getScore();

    void setScore(int score);

    void addScore(int amount);

    String getHurtSound();

    String getDeathSound();

    EntityItem dropOneItem(boolean p_71040_1_);

    EntityItem dropPlayerItemWithRandomChoice(ItemStack itemStack, boolean p_71019_2_);

    EntityItem dropItem(ItemStack itemStack, boolean p_146097_2_, boolean p_146097_3_);

    float getToolDigEfficiency(BlockType blockType);

    boolean canHarvestBlock(BlockType blockType);

    /*boolean attackEntityFrom(DamageSource source, float amount);*/

    void damageArmor(float amount);

    int getTotalArmorValue();

    float getArmorVisibility();

    /*void damageEntity(DamageSource p_70665_1_, float damage);*/

    boolean interactWith(Entity entity);

    ItemStack getCurrentEquippedItem();

    void destroyCurrentEquippedItem();

    void setDead();

    boolean isEntityInsideOpaqueBlock();

    boolean isInBed();

    Location getBedSpawnLocation(World world, Location location, boolean noBedSpawn);

    boolean isPlayerSleeping();

    boolean isPlayerFullyAsleep();

    Location getBedLocation();

    void setSpawnPoint(Location location, boolean p_180473_2_);

    void jump();

    void moveEntityWithHeading(float p_70612_1_, float p_70612_2_);

    float getAIMoveSpeed();

    void addMovementStat(double p_71000_1_, double p_71000_3_, double p_71000_5_);

    void addMountedMovementStat(double p_71015_1_, double p_71015_3_, double p_71015_5_);

    void fall(float distance, float damageMultiplier);

    String getFallSoundString(int blocksFallen);

    void setInWeb();

    ItemStack getCurrentArmor(int slot);

    void addExperience(int amount);

    int getXPSeed();

    void removeExperienceLevel(int amount);

    int xpBarCap();

    void addExhaustion(float amount);

    boolean canEat(boolean ignoreHunger);

    boolean shouldHeal();

    boolean isAllowEdit();

    /*boolean canPlayerEdit(Location location, Facing facing, ItemStack itemStack);*/

    int getExperiencePoints(Player player);

    String getName();

    /*InventoryEnderChest getInventoryEnderChest();*/

    ItemStack getEquipmentInSlot(int slot);

    ItemStack getHeldItem();

    void setCurrentItemOrArmor(int slot, ItemStack itemStack);

    boolean isSpectator();

    ItemStack[] getInventory();

    boolean isPushedByWater();

    /*Scoreboard getWorldScoreboard();*/

    /*Team getTeam();*/

    /*IChatComponent getDisplayName();*/

    float getEyeHeight();

    void setAbsorptionAmount(float amount);

    float getAbsorptionAmount();

    UUID getUUID();

    UUID getOfflineUUID(String name);

    /*boolean canOpen(LockCode p_175146_1_);*/

    boolean sendCommandFeedback();

    boolean replaceItemInInventory(int slot, ItemStack itemStack);


    /**
     * EntityPlayerMP
     */
<<<<<<< HEAD


    void addExperienceLevel(int amount);

    void addSelfToInternalCraftingInventory();

    /*boolean attackEntityFrom(DamageSource source, float amount);*/

    boolean canAttackPlayer(Player player);

    void travelToDimension(int dimensionId);

    void wakeUpPlayer(boolean p_70999_1_, boolean updateWorldFlag, boolean setSpawn);

    void mountEntity(Entity entity);

    /*void openEditSign(TileEntitySign p_175141_1_);*/

    /*void displayGui(IInteractionObject guiOwner);*/

    /*void displayGUIChest(IInventory chestInventory);*/

    /*void displayVillagerTradeGui(IMerchant villager);*/

    /*void displayGUIHorse(EntityHorse p_110298_1_, IInventory p_110298_2_);*/

    void displayGUIBook(ItemStack bookStack);

    /*void sendSlotContents(Container p_71111_1_, int p_71111_2_, ItemStack p_71111_3_);*/

    /*void sendContainerToPlayer(Container p_71120_1_);*/

    /*void updateCraftingInventory(Container p_71110_1_, List p_71110_2_);*/

    /*void sendProgressBarUpdate(Container p_71112_1_, int p_71112_2_, int p_71112_3_);*/

    void closeScreen();

    void updateHeldItem();

    void closeContainer();

    void setEntityActionState(float p_110430_1_, float p_110430_2_, boolean p_110430_3_, boolean p_110430_4_);

    void mountEntityAndWakeUp();

    void setPlayerHealthUpdated();

    /*void addChatComponentMessage(IChatComponent p_146105_1_);*/

    void setItemInUse(ItemStack itemStack, int p_71008_2_);

    void clonePlayer(Player player, boolean p_71049_2_);

    /*void setGameType(WorldSettings.GameType gameType);*/

    /*void addChatMessage(IChatComponent message);*/

    boolean canCommandSenderUseCommand(int permissionLevel, String command);

    String getPlayerIP();

    /*EntityPlayer.EnumChatVisibility getChatVisibility();*/

    void loadResourcePack(String url, String hash);

    Location getPosition();

    void markPlayerActive();

    void attackTargetEntityWithCurrentItem(Entity targetEntity);

    long getLastActiveTime();

=======
    void sendBlockUpdate(Block block, BlockType type);

    /**
     * Opens the specified inventory on this player's screen.
     * @param inventory The inventory
     */
    void openInventory(Inventory inventory);
>>>>>>> 30ad5e18
}<|MERGE_RESOLUTION|>--- conflicted
+++ resolved
@@ -1,26 +1,23 @@
 package org.granitemc.granite.api.entity.player;
 
+import org.granitemc.granite.api.block.Block;
 import org.granitemc.granite.api.block.BlockType;
+import org.granitemc.granite.api.chat.ChatComponent;
+import org.granitemc.granite.api.chat.TextComponent;
 import org.granitemc.granite.api.entity.Entity;
 import org.granitemc.granite.api.entity.EntityLivingBase;
-<<<<<<< HEAD
 import org.granitemc.granite.api.entity.item.EntityItem;
-=======
 import org.granitemc.granite.api.inventory.Inventory;
 import org.granitemc.granite.api.inventory.PlayerInventory;
->>>>>>> 30ad5e18
 import org.granitemc.granite.api.item.ItemStack;
 import org.granitemc.granite.api.utils.Location;
 import org.granitemc.granite.api.world.World;
 
+import java.lang.reflect.InvocationTargetException;
 import java.util.UUID;
 
 public interface Player extends EntityLivingBase {
 
-    /**
-     * EntityPlayer
-     */
-
     boolean isUsingItem();
 
     void stopUsingItem();
@@ -171,13 +168,6 @@
 
     boolean replaceItemInInventory(int slot, ItemStack itemStack);
 
-
-    /**
-     * EntityPlayerMP
-     */
-<<<<<<< HEAD
-
-
     void addExperienceLevel(int amount);
 
     void addSelfToInternalCraftingInventory();
@@ -196,7 +186,7 @@
 
     /*void displayGui(IInteractionObject guiOwner);*/
 
-    /*void displayGUIChest(IInventory chestInventory);*/
+    void displayGUIChest(Inventory chestInventory);
 
     /*void displayVillagerTradeGui(IMerchant villager);*/
 
@@ -250,13 +240,16 @@
 
     long getLastActiveTime();
 
-=======
     void sendBlockUpdate(Block block, BlockType type);
 
-    /**
-     * Opens the specified inventory on this player's screen.
-     * @param inventory The inventory
-     */
-    void openInventory(Inventory inventory);
->>>>>>> 30ad5e18
+    PlayerInventory getPlayerInventory();
+
+    void sendPacket(Object packet);
+
+    void sendBlockUpdate(Block block);
+
+    void sendMessage(String message);
+
+    void sendMessage(ChatComponent component);
+
 }