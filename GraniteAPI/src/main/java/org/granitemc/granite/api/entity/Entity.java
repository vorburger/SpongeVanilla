/*
 * License (MIT)
 *
 * Copyright (c) 2014. Granite Team
 *
 * Permission is hereby granted, free of charge, to any person obtaining a copy of this
 * software and associated documentation files (the "Software"), to deal in the
 * Software without restriction, including without limitation the rights to use, copy,
 * modify, merge, publish, distribute, sublicense, and/or sell copies of the Software,
 * and to permit persons to whom the Software is furnished to do so, subject to the
 * following conditions:
 *
 * The above copyright notice and this permission notice shall be included in all
 * copies or substantial portions of the Software.
 *
 * THE SOFTWARE IS PROVIDED "AS IS", WITHOUT WARRANTY OF ANY KIND, EXPRESS OR IMPLIED,
 * INCLUDING BUT NOT LIMITED TO THE WARRANTIES OF MERCHANTABILITY, FITNESS FOR A
 * PARTICULAR PURPOSE AND NON-INFRINGEMENT. IN NO EVENT SHALL THE AUTHORS OR COPYRIGHT
 * HOLDERS BE LIABLE FOR ANY CLAIM, DAMAGES OR OTHER LIABILITY, WHETHER IN AN ACTION
 * OF CONTRACT, TORT OR OTHERWISE, ARISING FROM, OUT OF OR IN CONNECTION WITH THE
 * SOFTWARE OR THE USE OR OTHER DEALINGS IN THE SOFTWARE.
 */

package org.granitemc.granite.api.entity;

import org.granitemc.granite.api.entity.item.EntityItem;
import org.granitemc.granite.api.entity.player.Player;
import org.granitemc.granite.api.item.ItemStack;
import org.granitemc.granite.api.utils.Location;
import org.granitemc.granite.api.utils.Vector;
import org.granitemc.granite.api.world.World;

import java.util.UUID;

public interface Entity {

    int getEntityId();

    void setDead();

    void setSize(float width, float height);

    int getMaxInPortalTime();

    void setOnFireFromLava();

    void setFire(int seconds);

    void extinguish();

    void kill();

    String getSwimSound();

    void playSound(String name, float volume, float pitch);

    boolean isSilent();

    void dealFireDamage(int amount);

    boolean isImmuneToFire();

    void fall(float distance, float damageMultiplier);

    boolean isWet();

    boolean isInWater();

    void createRunningParticles();

    String getSplashSound();

    boolean isInLava();

    void moveFlying(float strafe, float forward, float friction);

    void setWorld(World world);

    float getDistanceToEntity(Entity entity);

    double getDistanceSq(Location location);

    double getDistanceSqToCenter(Location location);

    double getDistance(Location location);

    double getDistanceSqToEntity(Entity entity);

    void addVelocity(double x, double y, double z);

    void setBeenAttacked();

    /*boolean attackEntityFrom(DamageSource source, float amount);*/

    Vector getLook(float vec);

    boolean canBeCollidedWith();

    boolean canBePushed();

    String getEntityString();

    EntityItem entityDropItem(ItemStack itemStack, float offsetY);

    boolean isEntityAlive();

    boolean isEntityInsideOpaqueBlock();

    boolean interactFirst(Player player);

    double getMountedYOffset();

    void mountEntity(Entity entity);

    Vector getLookVec();

    void setInPortal();

    int getPortalCooldown();

    ItemStack[] getInventory();

    void setCurrentItemOrArmor(int slot, ItemStack itemStack);

    boolean isBurning();

    boolean isRiding();

    boolean isSneaking();

    void setSneaking(boolean sneaking);

    boolean isSprinting();

    void setSprinting(boolean sprinting);

    boolean isInvisible();

    void setInvisible(boolean invisible);

    boolean isEating();

    boolean getFlag(int flag);

    void setFlag(int flag, boolean set);

    int getAir();

    void setAir(int air);

    void setInWeb();

    String getName();

    Entity[] getParts();

    boolean isEntityEqual(Entity entity);

    boolean canAttackWithItem();

    boolean hitByEntity(Entity entity);

    /*boolean isEntityInvulnerable(DamageSource p_180431_1_);*/

    void travelToDimension(int dimensionId);

    /*float getExplosionResistance(Explosion p_180428_1_, World worldIn, Location location, IBlockState p_180428_4_);*/

    int getMaxFallHeight();

    boolean doesEntityNotTriggerPressurePlate();

    UUID getUniqueID();

    /*IChatComponent getDisplayName();*/

    void setCustomNameTag(String nameTag);

    String getCustomNameTag();

    boolean hasCustomName();

    void setAlwaysRenderNameTag(boolean renderNameTag);

    boolean getAlwaysRenderNameTag();

    float getEyeHeight();

    boolean isOutsideBorder();

    /*void addChatMessage(IChatComponent message);*/

    boolean canCommandSenderUseCommand(int permissionLevel, String command);

    Vector getPositionVector();

    World getWorld();

    Entity getCommandSenderEntity();

    boolean sendCommandFeedback();

    /**
     * Granite Methods
     */

    Location getLocation();

    void setLocation(Location location);

<<<<<<< HEAD
=======
    /**
     * Returns the entity currently riding this entity (or null)
     */
    Entity getEntityRidingThis();

    /**
     * Returns the entity we are currently riding (or null)
     */
    Entity getEntityRiddenByThis();

    /**
     * Returns the type string of this entity (e.g. Zombie for zombie, and CaveSpider for cave spider)
     */
    String getType();
>>>>>>> 30ad5e18
}<|MERGE_RESOLUTION|>--- conflicted
+++ resolved
@@ -200,16 +200,10 @@
 
     boolean sendCommandFeedback();
 
-    /**
-     * Granite Methods
-     */
-
     Location getLocation();
 
     void setLocation(Location location);
 
-<<<<<<< HEAD
-=======
     /**
      * Returns the entity currently riding this entity (or null)
      */
@@ -224,5 +218,4 @@
      * Returns the type string of this entity (e.g. Zombie for zombie, and CaveSpider for cave spider)
      */
     String getType();
->>>>>>> 30ad5e18
 }