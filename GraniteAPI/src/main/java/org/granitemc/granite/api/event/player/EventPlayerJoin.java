/*
 * License (MIT)
 *
 * Copyright (c) 2014. Granite Team
 *
 * Permission is hereby granted, free of charge, to any person obtaining a copy of this
 * software and associated documentation files (the "Software"), to deal in the
 * Software without restriction, including without limitation the rights to use, copy,
 * modify, merge, publish, distribute, sublicense, and/or sell copies of the Software,
 * and to permit persons to whom the Software is furnished to do so, subject to the
 * following conditions:
 *
 * The above copyright notice and this permission notice shall be included in all
 * copies or substantial portions of the Software.
 *
 * THE SOFTWARE IS PROVIDED "AS IS", WITHOUT WARRANTY OF ANY KIND, EXPRESS OR IMPLIED,
 * INCLUDING BUT NOT LIMITED TO THE WARRANTIES OF MERCHANTABILITY, FITNESS FOR A
 * PARTICULAR PURPOSE AND NON-INFRINGEMENT. IN NO EVENT SHALL THE AUTHORS OR COPYRIGHT
 * HOLDERS BE LIABLE FOR ANY CLAIM, DAMAGES OR OTHER LIABILITY, WHETHER IN AN ACTION
 * OF CONTRACT, TORT OR OTHERWISE, ARISING FROM, OUT OF OR IN CONNECTION WITH THE
 * SOFTWARE OR THE USE OR OTHER DEALINGS IN THE SOFTWARE.
 */

package org.granitemc.granite.api.event.player;

import org.granitemc.granite.api.entity.player.Player;
import org.granitemc.granite.api.event.Event;

public class EventPlayerJoin extends Event {
    private Player player;

    public EventPlayerJoin(Player player) {
        this.player = player;
<<<<<<< HEAD

        /*Inventory i = Granite.getAPIHelper().createInventory("Test 123", 2*9);
        i.setItemStack(5, ItemTypes.baked_potato.create(5));
        player.openInventory(i);*/

        Inventory i = Granite.getAPIHelper().createInventory("TEST", 9);
        i.setItemStack(1, ItemTypes.apple.create(10));
        //info.commandSender.sendMessage("TOtal Size: " + i.getItemStack(1).getDisplayName());

        player.openInventory(i);
=======
>>>>>>> 3e5131a8
    }

    /**
     * Returns the player that joined
     */
    public Player getPlayer() {
        return player;
    }
}<|MERGE_RESOLUTION|>--- conflicted
+++ resolved
@@ -31,19 +31,6 @@
 
     public EventPlayerJoin(Player player) {
         this.player = player;
-<<<<<<< HEAD
-
-        /*Inventory i = Granite.getAPIHelper().createInventory("Test 123", 2*9);
-        i.setItemStack(5, ItemTypes.baked_potato.create(5));
-        player.openInventory(i);*/
-
-        Inventory i = Granite.getAPIHelper().createInventory("TEST", 9);
-        i.setItemStack(1, ItemTypes.apple.create(10));
-        //info.commandSender.sendMessage("TOtal Size: " + i.getItemStack(1).getDisplayName());
-
-        player.openInventory(i);
-=======
->>>>>>> 3e5131a8
     }
 
     /**
