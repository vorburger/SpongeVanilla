package org.granitemc.granite.utils;

import java.text.SimpleDateFormat;
import java.util.Date;

public class Logger {
<<<<<<< HEAD
	public static class PluginLogger {
		private final String id;
		public PluginLogger(String id) {
			this.id = id;
		}
		
		 public  void info(String format, Object...objects) {
			 logfc(id,"info", format, objects);
		 }

		 public  void warn(String format, Object...objects) {
			 logfc(id,"warn", format, objects);
		 }

		 public  void error(String format, Object...objects) {
			 logfc(id,"error", format, objects);
		 }
		    
		 public void debug(String format, Object...objects) {
			 logfc(id,"debug", format, objects);
		 }
	}

	public static boolean showThread = true;
	private static SimpleDateFormat sdf = new SimpleDateFormat("HH:mm:ss");
=======
    public static boolean showThread = true;
    private static SimpleDateFormat sdf = new SimpleDateFormat("HH:mm:ss");
>>>>>>> ac5cf819
	
    public static void info(String format, Object...objects) {
        logf("info", format, objects);
    }

    public static void warn(String format, Object...objects) {
        logf("warn", format, objects);
    }

    public static void error(String format, Object...objects) {
        logf("error", format, objects);
    }
    
    public static void debug(String format, Object...objects) {
        logf("debug", format, objects);
    }
    
    public static void logf(String level, String format, Object...objects) {
        String tName = "Mythic Main Thread";
        if (showThread)
            tName = Thread.currentThread().getName();

        System.out.printf(String.format("[%s] [%s/%s] %s\n", sdf.format(new Date(System.currentTimeMillis())), tName, level.toUpperCase(), format), objects);
    }
    
    public static void infoc(String caller,String format, Object...objects) {
        logfc(caller,"info", format, objects);
    }

    public static void warnc(String caller,String format, Object...objects) {
        logfc(caller,"warn", format, objects);
    }

    public static void errorc(String caller,String format, Object...objects) {
        logfc(caller,"error", format, objects);
    }
    
    public static void debugc(String caller,String format, Object...objects) {
        logfc(caller,"debug", format, objects);
    }
    
    public static void logfc(String caller, String level, String format, Object...objects) {
        System.out.printf(String.format("[%s] [%s/%s] %s\n",sdf.format(new Date(System.currentTimeMillis())),caller, level.toUpperCase(), format), objects);
    }
}<|MERGE_RESOLUTION|>--- conflicted
+++ resolved
@@ -4,7 +4,6 @@
 import java.util.Date;
 
 public class Logger {
-<<<<<<< HEAD
 	public static class PluginLogger {
 		private final String id;
 		public PluginLogger(String id) {
@@ -28,12 +27,9 @@
 		 }
 	}
 
-	public static boolean showThread = true;
-	private static SimpleDateFormat sdf = new SimpleDateFormat("HH:mm:ss");
-=======
+
     public static boolean showThread = true;
     private static SimpleDateFormat sdf = new SimpleDateFormat("HH:mm:ss");
->>>>>>> ac5cf819
 	
     public static void info(String format, Object...objects) {
         logf("info", format, objects);
