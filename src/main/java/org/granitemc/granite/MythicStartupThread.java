--- conflicted
+++ resolved
@@ -35,7 +35,6 @@
             e.printStackTrace();
             return;
         }
-<<<<<<< HEAD
         
         File plugins = new File("plugins");
         for(File plugin : plugins.listFiles(new FilenameFilter() {	
@@ -56,9 +55,6 @@
         ServerComposite.create(args);
 
 	}
-=======
->>>>>>> ac5cf819
 
-        ServerComposite.create(args);
-    }
+ 
 }