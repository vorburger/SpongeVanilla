--- conflicted
+++ resolved
@@ -45,58 +45,45 @@
 @NonnullByDefault
 @Mixin(value = mc.Entity.class, remap = false)
 public abstract class MixinEntity implements Entity {
-
-<<<<<<< HEAD
+    @Shadow
+    public mc.World worldObj;
+    @Shadow
+    public double posX;
+    @Shadow
+    public double posY;
+    @Shadow
+    public double posZ;
+    @Shadow
+    public double motionX;
+    @Shadow
+    public double motionY;
+    @Shadow
+    public double motionZ;
+    @Shadow
+    public float rotationYaw;
+    @Shadow
+    public float rotationPitch;
+    @Shadow
+    public float width;
+    @Shadow
+    public float height;
+    @Shadow
+    public boolean isDead;
+    @Shadow
+    public boolean onGround;
+    @Shadow
+    public int fireResistance;
+    @Shadow
+    public mc.Entity riddenByEntity;
+    @Shadow
+    public mc.Entity ridingEntity;
+    @Shadow
+    protected UUID entityUniqueID;
     private EntityType entityType;
     private boolean teleporting;
     private Entity teleportVehicle;
     private float originalWidth;
     private float originalHeight;
-
-    @Shadow
-    public UUID entityUniqueID;
-
-=======
->>>>>>> 8e8fede6
-    @Shadow
-    public mc.World world;
-    @Shadow
-    public double posX;
-    @Shadow
-    public double posY;
-    @Shadow
-    public double posZ;
-    @Shadow
-    public double motionX;
-    @Shadow
-    public double motionY;
-    @Shadow
-    public double motionZ;
-    @Shadow
-    public float rotationYaw;
-    @Shadow
-    public float rotationPitch;
-    @Shadow
-    public float width;
-    @Shadow
-    public float height;
-    @Shadow
-    public boolean isDead;
-    @Shadow
-    public boolean onGround;
-    @Shadow
-    public int fireResistance;
-    @Shadow
-    public mc.Entity riddenByEntity;
-    @Shadow
-    public mc.Entity ridingEntity;
-    @Shadow
-    protected UUID entityUUID;
-    private EntityType entityType;
-    private boolean teleporting;
-    private Entity teleportVehicle;
-    private float originalWidth;
-    private float originalHeight;
     @Shadow
     private int fire;
 
@@ -108,7 +95,7 @@
 
     @Override
     public World getWorld() {
-        return (World) this.world;
+        return (World) this.worldObj;
     }
 
     @Override
@@ -291,6 +278,6 @@
 
     @Override
     public UUID getUniqueId() {
-        return this.entityUUID;
+        return this.entityUniqueID;
     }
 }