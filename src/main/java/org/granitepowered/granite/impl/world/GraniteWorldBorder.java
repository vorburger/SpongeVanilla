/*
 * License (MIT)
 *
 * Copyright (c) 2014-2015 Granite Team
 *
 * Permission is hereby granted, free of charge, to any person obtaining a copy of this
 * software and associated documentation files (the "Software"), to deal in the
 * Software without restriction, including without limitation the rights to use, copy,
 * modify, merge, publish, distribute, sublicense, and/or sell copies of the Software,
 * and to permit persons to whom the Software is furnished to do so, subject to the
 * following conditions:
 *
 * The above copyright notice and this permission notice shall be included in all
 * copies or substantial portions of the Software.
 *
 * THE SOFTWARE IS PROVIDED "AS IS", WITHOUT WARRANTY OF ANY KIND, EXPRESS OR IMPLIED,
 * INCLUDING BUT NOT LIMITED TO THE WARRANTIES OF MERCHANTABILITY, FITNESS FOR A
 * PARTICULAR PURPOSE AND NONINFRINGEMENT. IN NO EVENT SHALL THE AUTHORS OR COPYRIGHT
 * HOLDERS BE LIABLE FOR ANY CLAIM, DAMAGES OR OTHER LIABILITY, WHETHER IN AN ACTION
 * OF CONTRACT, TORT OR OTHERWISE, ARISING FROM, OUT OF OR IN CONNECTION WITH THE
 * SOFTWARE OR THE USE OR OTHER DEALINGS IN THE SOFTWARE.
 */

package org.granitepowered.granite.impl.world;

import com.flowpowered.math.vector.Vector2d;
import com.flowpowered.math.vector.Vector3d;
import org.granitepowered.granite.composite.Composite;
import org.granitepowered.granite.mc.MCWorldBorder;
import org.spongepowered.api.world.WorldBorder;

public class GraniteWorldBorder extends Composite<MCWorldBorder> implements WorldBorder {

    public GraniteWorldBorder(Object obj) {
        super(obj);
    }

    @Override
    public double getNewDiameter() {
        return obj.getDiameter();
    }

    @Override
    public double getDiameter() {
        return obj.fieldGet$startDiameter();
    }

    @Override
    public void setDiameter(double diameter) {
        obj.setDiameter(diameter);
    }

    @Override
    public void setDiameter(double endDiameter, long time) {
        obj.setTargetAndTime((obj.fieldGet$startDiameter()), endDiameter, time);
    }

    @Override
    public void setDiameter(double startDiameter, double endDiameter, long time) {
        obj.setTargetAndTime(startDiameter, endDiameter, time);
    }

    @Override
    public long getTimeRemaining() {
        return obj.getTimeRemaining();
    }

    @Override
    public void setCenter(double x, double z) {
        obj.setCenter(x, z);
    }

    @Override
    public Vector3d getCenter() {
        return new Vector3d(new Vector2d(obj.fieldGet$centerX(), obj.fieldGet$centerZ()));
    }

    @Override
    public int getWarningTime() {
        return obj.fieldGet$warningTime();
    }

    @Override
    public void setWarningTime(int ticks) {
        obj.setWarningTime(ticks);
    }

    @Override
    public int getWarningDistance() {
        return obj.fieldGet$warningDistance();
    }

    @Override
    public void setWarningDistance(int blocks) {
        obj.setWarningDistance(blocks);
    }

    @Override
    public double getDamageThreshold() {
<<<<<<< HEAD
        return obj.fieldGet$damageBuffer();
=======
        return obj.fieldGet$damageThreshold();
>>>>>>> 05176cc3
    }

    @Override
    public void setDamageThreshold(double distance) {
<<<<<<< HEAD
        obj.setDamageBuffer((int) distance);
=======
        obj.setDamageThreshold(distance);
>>>>>>> 05176cc3
    }

    @Override
    public int getDamageAmount() {
        return (int) obj.fieldGet$damageAmount();
    }

    @Override
    public void setDamageAmount(int damage) {
        obj.setDamageAmount(damage);
    }
}<|MERGE_RESOLUTION|>--- conflicted
+++ resolved
@@ -97,20 +97,12 @@
 
     @Override
     public double getDamageThreshold() {
-<<<<<<< HEAD
         return obj.fieldGet$damageBuffer();
-=======
-        return obj.fieldGet$damageThreshold();
->>>>>>> 05176cc3
     }
 
     @Override
     public void setDamageThreshold(double distance) {
-<<<<<<< HEAD
         obj.setDamageBuffer((int) distance);
-=======
-        obj.setDamageThreshold(distance);
->>>>>>> 05176cc3
     }
 
     @Override
