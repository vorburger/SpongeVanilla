/*
 * License (MIT)
 *
 * Copyright (c) 2014-2015 Granite Team
 *
 * Permission is hereby granted, free of charge, to any person obtaining a copy of this
 * software and associated documentation files (the "Software"), to deal in the
 * Software without restriction, including without limitation the rights to use, copy,
 * modify, merge, publish, distribute, sublicense, and/or sell copies of the Software,
 * and to permit persons to whom the Software is furnished to do so, subject to the
 * following conditions:
 *
 * The above copyright notice and this permission notice shall be included in all
 * copies or substantial portions of the Software.
 *
 * THE SOFTWARE IS PROVIDED "AS IS", WITHOUT WARRANTY OF ANY KIND, EXPRESS OR IMPLIED,
 * INCLUDING BUT NOT LIMITED TO THE WARRANTIES OF MERCHANTABILITY, FITNESS FOR A
 * PARTICULAR PURPOSE AND NONINFRINGEMENT. IN NO EVENT SHALL THE AUTHORS OR COPYRIGHT
 * HOLDERS BE LIABLE FOR ANY CLAIM, DAMAGES OR OTHER LIABILITY, WHETHER IN AN ACTION
 * OF CONTRACT, TORT OR OTHERWISE, ARISING FROM, OUT OF OR IN CONNECTION WITH THE
 * SOFTWARE OR THE USE OR OTHER DEALINGS IN THE SOFTWARE.
 */

package org.granitepowered.granite.impl.entity.living;

import static org.granitepowered.granite.util.MinecraftUtils.unwrap;
import static org.granitepowered.granite.util.MinecraftUtils.wrap;

import com.flowpowered.math.vector.Vector3d;
import com.flowpowered.math.vector.Vector3f;
import com.google.common.base.Optional;
import org.apache.commons.lang3.NotImplementedException;
import org.granitepowered.granite.Granite;
import org.granitepowered.granite.impl.entity.GraniteEntity;
import org.granitepowered.granite.impl.potion.GranitePotionEffect;
import org.granitepowered.granite.mappings.Mappings;
import org.granitepowered.granite.mc.MCDamageSource;
import org.granitepowered.granite.mc.MCEntityLivingBase;
import org.granitepowered.granite.mc.MCEntityPlayerMP;
import org.granitepowered.granite.mc.MCPotion;
import org.granitepowered.granite.mc.MCPotionEffect;
import org.spongepowered.api.entity.living.Living;
import org.spongepowered.api.potion.PotionEffect;
import org.spongepowered.api.potion.PotionEffectType;

import java.util.ArrayList;
import java.util.Collection;
import java.util.List;
import java.util.Map;

public abstract class GraniteLivingBase<T extends MCEntityLivingBase> extends GraniteEntity<T> implements Living {

    int maxAir = 300;

    public GraniteLivingBase(T obj) {
        super(obj);
    }

    @Override
    public void damage(double amount) {
        try {
            obj.damageEntity((MCDamageSource) Mappings.getField("DamageSource", "generic").get(null), (float) amount);
        } catch (IllegalAccessException e) {
            Granite.error(e);
        }
    }

    @Override
    public double getHealth() {
        return obj.getHealth();
    }

    @Override
    public void setHealth(double health) {
        obj.setHealth((float) health);
    }

    @Override
    public double getMaxHealth() {
        return obj.getMaxHealth();
    }

    @Override
    public void setMaxHealth(double maxHealth) {
        // TODO: need to look at accessing getEntityAttribute(SharedMonsterAttributes.maxHealth).setBaseValue(maxHealth);
        throw new NotImplementedException("");
    }

    @Override
    public void addPotionEffect(PotionEffect potionEffect, boolean force) {
        if (hasPotionEffect(potionEffect.getType())) {
            if (!force) {
                return;
            }
            removePotionEffect(potionEffect.getType());
        }
        obj.addPotionEffect(unwrap((GranitePotionEffect) potionEffect));
    }

    @Override
    public void addPotionEffects(Collection<PotionEffect> potionEffects, boolean force) {
        for (PotionEffect potionEffect : potionEffects) {
            addPotionEffect(potionEffect, force);
        }
    }

    @Override
    public void removePotionEffect(PotionEffectType potionEffectType) {
        obj.removePotionEffect(((MCPotion) unwrap(potionEffectType)).fieldGet$id());
    }

    @Override
    public boolean hasPotionEffect(PotionEffectType potionEffectType) {
        return getPotionEffects().contains(potionEffectType);
    }

    @Override
    public List<PotionEffect> getPotionEffects() {
        Map potions = obj.fieldGet$activePotions();
        List<PotionEffect> potionEffects = new ArrayList<>();
        for (Object object : potions.values()) {
            potionEffects.add(new GranitePotionEffect(object));
        }
        return potionEffects;
    }

    @Override
    public Optional<Living> getLastAttacker() {
        MCEntityLivingBase living = obj.fieldGet$lastAttacker();
        return Optional.fromNullable((Living) wrap(living));
    }

    @Override
    public void setLastAttacker(Living lastAttacker) {
        obj.fieldSet$lastAttacker((MCEntityLivingBase) unwrap(lastAttacker));
    }

<<<<<<< HEAD
    /*@Override
    public Optional<Entity> getLeashHolder() {
        if (obj instanceof MCEntityLiving) {
            return Optional.fromNullable((Entity) wrap(((MCEntityLiving) obj).fieldGet$leashedToEntity()));
        }
        return Optional.absent();
    }

    @Override
    public void setLeashHolder(Entity entity) {
        if (obj instanceof MCEntityLiving) {
            ((MCEntityLiving) obj).setLeashedToEntity((MCEntity) unwrap(entity), true);
        }
    }*/

=======
>>>>>>> 1aa5c0f6
    @Override
    public double getEyeHeight() {
        return obj.getEyeHeight();
    }

    @Override
    public Vector3f getEyeLocation() {
        Vector3d pos = getLocation().getPosition();
        return new Vector3f(pos.getX(), pos.getY() + getEyeHeight(), pos.getZ());
    }

    @Override
    public int getRemainingAir() {
        return obj.getAir();
    }

    @Override
    public void setRemainingAir(int air) {
        obj.setAir(air);
    }

    @Override
    public int getMaxAir() {
        return this.maxAir;
    }

    @Override
    public void setMaxAir(int air) {
        this.maxAir = air;
    }

    @Override
    public double getLastDamage() {
        return obj.fieldGet$lastDamage();
    }

    @Override
    public void setLastDamage(double damage) {
        obj.fieldSet$lastDamage((float) damage);
    }

    @Override
    public int getInvulnerabilityTicks() {
        return obj.fieldGet$hurtResistantTime();
    }

    @Override
    public void setInvulnerabilityTicks(int ticks) {
        obj.fieldSet$hurtResistantTime(ticks);
    }

    @Override
    public int getMaxInvulnerabilityTicks() {
        return obj.fieldGet$maxHurtResistantTime() / 2;
    }

    @Override
    public void setMaxInvulnerabilityTicks(int ticks) {
        obj.fieldSet$maxHurtResistantTime(ticks * 2);
    }

    @Override
    public String getCustomName() {
        return obj.getCustomNameTag();
    }

    @Override
    public void setCustomName(String name) {
        obj.setCustomNameTag(name);
    }

    @Override
    public boolean isCustomNameVisible() {
        return obj.getAlwaysRenderNameTag();
    }

    @Override
    public void setCustomNameVisible(boolean visible) {
        obj.setAlwaysRenderNameTag(visible);
    }
}<|MERGE_RESOLUTION|>--- conflicted
+++ resolved
@@ -135,24 +135,6 @@
         obj.fieldSet$lastAttacker((MCEntityLivingBase) unwrap(lastAttacker));
     }
 
-<<<<<<< HEAD
-    /*@Override
-    public Optional<Entity> getLeashHolder() {
-        if (obj instanceof MCEntityLiving) {
-            return Optional.fromNullable((Entity) wrap(((MCEntityLiving) obj).fieldGet$leashedToEntity()));
-        }
-        return Optional.absent();
-    }
-
-    @Override
-    public void setLeashHolder(Entity entity) {
-        if (obj instanceof MCEntityLiving) {
-            ((MCEntityLiving) obj).setLeashedToEntity((MCEntity) unwrap(entity), true);
-        }
-    }*/
-
-=======
->>>>>>> 1aa5c0f6
     @Override
     public double getEyeHeight() {
         return obj.getEyeHeight();
