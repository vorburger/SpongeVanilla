--- conflicted
+++ resolved
@@ -510,20 +510,6 @@
         obj.fieldGet$playerNetServerHandler().sendPacket(packet);
     }
 
-    @Override
-<<<<<<< HEAD
-    public boolean isPersistent() {
-        return true;
-    }
-
-    @Override
-    public void setPersistent(boolean persistent) {
-        // Do nothing
-    }
-
-    @Override
-=======
->>>>>>> 1aa5c0f6
     public DataContainer toContainer() {
         // TODO: Persistence API
         throw new NotImplementedException("");
