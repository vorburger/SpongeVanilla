--- conflicted
+++ resolved
@@ -23,20 +23,7 @@
 
 package org.granitepowered.granite.util;
 
-<<<<<<< HEAD
 import org.granitepowered.granite.mc.*;
-=======
-import org.granitepowered.granite.mc.MCBlockPos;
-import org.granitepowered.granite.mc.MCChatComponent;
-import org.granitepowered.granite.mc.MCGameRules;
-import org.granitepowered.granite.mc.MCPacketBlockChange;
-import org.granitepowered.granite.mc.MCPacketChatMessage;
-import org.granitepowered.granite.mc.MCPacketTitle;
-import org.granitepowered.granite.mc.MCPacketTitle$Type;
-import org.granitepowered.granite.mc.MCPotionEffect;
-import org.granitepowered.granite.mc.MCRotations;
-import org.granitepowered.granite.mc.MCWorld;
->>>>>>> 1aa5c0f6
 
 public class Instantiator {
 
@@ -47,23 +34,13 @@
     }
 
     public interface InstantiatorInterface {
-
-<<<<<<< HEAD
         MCPacketChat newPacketChat(MCChatComponent chatComponent, byte type);
 
-=======
->>>>>>> 1aa5c0f6
         MCBlockPos newBlockPos(int x, int y, int z);
 
         MCGameRules newGameRules();
 
-<<<<<<< HEAD
         MCPacketTitle newPacketTitle(MCPacketTitleType type, MCChatComponent component);
-=======
-        MCPacketChatMessage newPacketChatMessage(MCChatComponent chatComponent, byte type);
-
-        MCPacketTitle newPacketTitle(MCPacketTitle$Type type, MCChatComponent component);
->>>>>>> 1aa5c0f6
 
         MCPacketTitle newPacketTitle(int fadeIn, int stay, int fadeOut);
 
@@ -71,12 +48,9 @@
 
         MCPotionEffect newPotionEffect(int id, int effectDuration, int effectAmplifier, boolean ambient, boolean showParticles);
 
-<<<<<<< HEAD
-        MCPacketBlockChange newPacketBlockChange(MCWorld world, MCBlockPos pos);
+        MCPacketParticles newPacketParticles(Enum p_i45977_1_, boolean b, float f, float f2, float f3, float f4, float f5, float f6, float f7, int i_, int ...i2);
 
-        MCPacketParticles newPacketParticles(Enum p_i45977_1_, boolean b, float f, float f2, float f3, float f4, float f5, float f6, float f7, int i_, int ...i2);
-=======
         MCRotations newRotations(float x, float y, float z);
->>>>>>> 1aa5c0f6
+
     }
 }