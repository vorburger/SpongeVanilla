--- conflicted
+++ resolved
@@ -31,9 +31,7 @@
 
     float fieldGet$maxHeight();
 
-<<<<<<< HEAD
     int fieldGet$biomeID();
-=======
+
     String fieldGet$biomeName();
->>>>>>> d2347f72
 }