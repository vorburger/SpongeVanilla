--- conflicted
+++ resolved
@@ -258,7 +258,6 @@
     name: rj
     methods {
       func_147345_a: a(ml)
-<<<<<<< HEAD
       func_147346_a: a(mx)
 
       sendPacket: a(id)
@@ -266,9 +265,7 @@
 
     fields {
       playerEntity: b
-=======
       onDisconnect: a(ho)
->>>>>>> 570ce53c
     }
   }
 
