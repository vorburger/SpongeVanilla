--- conflicted
+++ resolved
@@ -30,15 +30,6 @@
       getEntityID: F
       setDead: J
       setSize: a(float;float)
-<<<<<<< HEAD
-      setRotation: b(float;float)
-      setPosition: a(double;double;double)
-      onUpdate: s_
-      //onEntityUpdate: K
-      getMaxInPortalTime: L
-      setOnFireFromLava: M
-=======
->>>>>>> 11fc340a
       setFire: e(int)
       extinguish: N
       kill: O
