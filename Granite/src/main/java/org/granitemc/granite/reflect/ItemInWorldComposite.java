--- conflicted
+++ resolved
@@ -158,12 +158,9 @@
 
                                 b.setBlockTypeAtLocation(oldBlockType);
                                 if (event.isCancelled()) {
-<<<<<<< HEAD
-                                    ((GraniteEntityPlayer) p).sendBlockUpdate(b);
-=======
+                                    p.sendBlockUpdate(b);
                                     p.sendBlockUpdate(b, oldBlockType);
                                     hook.setWasHandled(true);
->>>>>>> 30ad5e18
                                 } else {
                                     hook.setWasHandled(false);
                                 }
