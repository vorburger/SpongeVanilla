--- conflicted
+++ resolved
@@ -69,11 +69,7 @@
 
     @Override
     public void setBlockTypeAtPosition(int x, int y, int z, BlockType type) {
-<<<<<<< HEAD
         invoke("World", "setBlock", MinecraftUtils.toMinecraftLocation(new Location(x, y, z)), ((GraniteBlockType) type).parent);
-=======
-        invoke("setBlock", MinecraftUtils.createBlockPos(x, y, z), ((GraniteBlockType) type).parent);
->>>>>>> 30ad5e18
     }
 
     // TODO: No direct method to get dimension in MC1.8
