/*
 * License (MIT)
 *
 * Copyright (c) 2014. Granite Team
 *
 * Permission is hereby granted, free of charge, to any person obtaining a copy of this
 * software and associated documentation files (the "Software"), to deal in the
 * Software without restriction, including without limitation the rights to use, copy,
 * modify, merge, publish, distribute, sublicense, and/or sell copies of the Software,
 * and to permit persons to whom the Software is furnished to do so, subject to the
 * following conditions:
 *
 * The above copyright notice and this permission notice shall be included in all
 * copies or substantial portions of the Software.
 *
 * THE SOFTWARE IS PROVIDED "AS IS", WITHOUT WARRANTY OF ANY KIND, EXPRESS OR IMPLIED,
 * INCLUDING BUT NOT LIMITED TO THE WARRANTIES OF MERCHANTABILITY, FITNESS FOR A
 * PARTICULAR PURPOSE AND NON-INFRINGEMENT. IN NO EVENT SHALL THE AUTHORS OR COPYRIGHT
 * HOLDERS BE LIABLE FOR ANY CLAIM, DAMAGES OR OTHER LIABILITY, WHETHER IN AN ACTION
 * OF CONTRACT, TORT OR OTHERWISE, ARISING FROM, OUT OF OR IN CONNECTION WITH THE
 * SOFTWARE OR THE USE OR OTHER DEALINGS IN THE SOFTWARE.
 */

package org.granitemc.granite.world;

import org.granitemc.granite.api.block.Block;
import org.granitemc.granite.api.block.BlockType;
import org.granitemc.granite.api.utils.Facing;
import org.granitemc.granite.api.utils.RayTraceResult;
import org.granitemc.granite.api.utils.Vector;
import org.granitemc.granite.api.world.World;
import org.granitemc.granite.api.world.WorldBorder;
import org.granitemc.granite.block.GraniteBlock;
import org.granitemc.granite.block.GraniteBlockType;
import org.granitemc.granite.reflect.composite.Composite;
import org.granitemc.granite.utils.Mappings;
import org.granitemc.granite.utils.MinecraftUtils;

public class GraniteWorld extends Composite implements World {
    public GraniteWorld(Object parent) {
        super(parent);
    }

    @Override
    public Block getBlock(int x, int y, int z) {
        GraniteBlockType type = (GraniteBlockType) MinecraftUtils.wrap(invoke("net.minecraft.world.World", "getBlock(n.m.util.ChunkCoordinates)", MinecraftUtils.createChunkCoordinates(x, y, z)));
        return new GraniteBlock(x, y, z, type, this);
    }

    public Block getBlock(Object chunkCoordinates) {
        int x = (int) Mappings.invoke(chunkCoordinates, "n.m.util.ChunkCoordinates", "getX");
        int y = (int) Mappings.invoke(chunkCoordinates, "n.m.util.ChunkCoordinates", "getY");
        int z = (int) Mappings.invoke(chunkCoordinates, "n.m.util.ChunkCoordinates", "getZ");
        return getBlock(x, y, z);
    }

    @Override
    public BlockType getBlockTypeAtPosition(int x, int y, int z) {
        Object blockType = invoke("net.minecraft.world.World", "getBlock(n.m.util.ChunkCoordinates)", MinecraftUtils.createChunkCoordinates(x, y, z));

        return (BlockType) MinecraftUtils.wrap(blockType);
    }

    @Override
    public void setBlockTypeAtPosition(int x, int y, int z, BlockType type) {
        invoke("n.m.world.World", "setBlock(n.m.util.ChunkCoordinates;n.m.block.IBlockWithMetadata)", MinecraftUtils.createChunkCoordinates(x, y, z), ((GraniteBlockType) type).parent);
    }

    // TODO: No direct method to get dimension in MC1.8
    public int getDimension() {
        return (int) Mappings.invoke(getWorldInfo(), "n.m.world.storage.WorldInfo", "getDimension");
    }

    public Object getWorldInfo() {
        return invoke("n.m.world.World", "getWorldInfo()");
    }

    @Override
    public long getSeed() {
        return (long) Mappings.invoke(getWorldInfo(), "n.m.world.storage.WorldInfo", "getSeed");
    }

    public long getSpawnX() {
        return (long) Mappings.invoke(getWorldInfo(), "n.m.world.storage.WorldInfo", "getSpawnX");
    }

    public long getSpawnY() {
        return (long) Mappings.invoke(getWorldInfo(), "n.m.world.storage.WorldInfo", "getSpawnY");
    }

    public long getSpawnZ() {
        return (long) Mappings.invoke(getWorldInfo(), "n.m.world.storage.WorldInfo", "getSpawnZ");
    }

    @Override
    public Block getSpawnBlock() {
        return getBlock((int) getSpawnX(), (int) getSpawnY(), (int) getSpawnZ());
    }

    @Override
    public long getTime() {
        return (long) Mappings.invoke(getWorldInfo(), "n.m.world.storage.WorldInfo", "getTime");
    }

    @Override
    public long getDayTime() {
        return (long) Mappings.invoke(getWorldInfo(), "n.m.world.storage.WorldInfo", "getDayTime");
    }

    //TODO:  setSpawn: a(dt)

    @Override
    public void setTime(long t) {
        Mappings.invoke(getWorldInfo(), "n.m.world.storage.WorldInfo", "setTime(long)", t);
    }

    @Override
    public void setDayTime(long t) {
        Mappings.invoke(getWorldInfo(), "n.m.world.storage.WorldInfo", "setDayTime(long)", t);
    }

    @Override
    public String getLevelName() {
        return (String) Mappings.invoke(getWorldInfo(), "n.m.world.storage.WorldInfo", "getLevelName");
    }

    @Override
    public void setLevelName(String s) {
        Mappings.invoke(getWorldInfo(), "n.m.world.storage.WorldInfo", "setLevelName(String)", s);
    }

    @Override
    public WorldBorder getWorldBorder() {
        return new GraniteWorldBorder(this);
    }

    public int getVersion() {
        return (int) Mappings.invoke(getWorldInfo(), "n.m.world.storage.WorldInfo", "getVersion");
    }

    public void setVersion(int i) {
        Mappings.invoke(getWorldInfo(), "n.m.world.storage.WorldInfo", "setVersion(int)", i);
    }

    @Override
    public boolean isThundering() {
        return (boolean) Mappings.invoke(getWorldInfo(), "n.m.world.storage.WorldInfo", "isThundering");
    }

    @Override
    public void setThundering(boolean b) {
        Mappings.invoke(getWorldInfo(), "n.m.world.storage.WorldInfo", "setThundering(boolean)", b);
    }

    @Override
    public int getThunderDuration() {
        return (int) Mappings.invoke(getWorldInfo(), "n.m.world.storage.WorldInfo", "getThunderDuration");
    }

    @Override
    public void setThunderDuration(int i) {
        Mappings.invoke(getWorldInfo(), "n.m.world.storage.WorldInfo", "setThunderDuration(int)", i);
    }

    @Override
    public boolean isRaining() {
        return (boolean) Mappings.invoke(getWorldInfo(), "n.m.world.storage.WorldInfo", "isRaining");
    }

    @Override
    public void setRaining(boolean b) {
        Mappings.invoke(getWorldInfo(), "n.m.world.storage.WorldInfo", "setRaining(boolean)", b);
    }

    @Override
    public int getRainDuration() {
        return (int) Mappings.invoke(getWorldInfo(), "n.m.world.storage.WorldInfo", "getRainDuration");
    }

    @Override
    public void setRainDuration(int i) {
        Mappings.invoke(getWorldInfo(), "n.m.world.storage.WorldInfo", "setRainDuration(int)", i);
    }

    //TODO: getGameType: r

    @Override
    public boolean getUseMapFeatures() {
        return (boolean) Mappings.invoke(getWorldInfo(), "n.m.world.storage.WorldInfo", "getUseMapFeatures");
    }

    @Override
    public void setUseMapFeatures(boolean b) {
        Mappings.invoke(getWorldInfo(), "n.m.world.storage.WorldInfo", "setUseMapFeatures(boolean)", b);
    }

    //TODO: setGameType: a(arc)

    @Override
    public boolean isHardcore() {
        return (boolean) Mappings.invoke(getWorldInfo(), "n.m.world.storage.WorldInfo", "isHardcore");
    }

    @Override
    public void setHardcore(boolean b) {
        Mappings.invoke(getWorldInfo(), "n.m.world.storage.WorldInfo", "setHardcore(boolean)", b);
    }

<<<<<<< HEAD
    @Override
    public RayTraceResult rayTrace(Vector from, Vector to, boolean stopOnLiquid) {
        Object ret = invoke("n.m.world.World", "rayTraceBlocks(n.m.util.Vec3;n.m.util.Vec3;boolean)",
                MinecraftUtils.toMinecraftVector(from), MinecraftUtils.toMinecraftVector(to), stopOnLiquid);

        try {
            if (((Enum) Mappings.getField("n.m.util.MovingObjectPosition", "typeOfHit").get(ret)).ordinal() != 0) {
                Block b = getBlock(Mappings.getField("n.m.util.MovingObjectPosition", "blockPos").get(ret));

                Facing f = Facing.values()[((Enum) Mappings.getField("n.m.util.MovingObjectPosition", "field_178784_b").get(ret)).ordinal()];
                return new RayTraceResult(b, f);
            } else {
                return null;
            }
        } catch (IllegalAccessException e) {
            e.printStackTrace();
        }
        return null;
    }

    @Override
    public RayTraceResult rayTrace(Vector from, Vector direction, double distance, boolean stopOnLiquid) {
        return rayTrace(from, from.add(direction.normalize().scale(distance)), stopOnLiquid);
    }

=======
>>>>>>> 9873793c
    //TODO: getWorldGenerator: u

    //TODO: setWorldGenerator: a(are)

    public String getGeneratorOptions() {
        return (String) Mappings.invoke(getWorldInfo(), "n.m.world.storage.WorldInfo", "getGeneratorOptions");
    }

    public boolean getAllowCommands() {
        return (boolean) Mappings.invoke(getWorldInfo(), "n.m.world.storage.WorldInfo", "getAllowCommands");
    }

    public void setAllowCommands(boolean b) {
        Mappings.invoke(getWorldInfo(), "n.m.world.storage.WorldInfo", "setAllowCommands(boolean)", b);
    }

    public boolean isInitialized() {
        return (boolean) Mappings.invoke(getWorldInfo(), "n.m.world.storage.WorldInfo", "isInitialized");
    }

    public void setInitialized(boolean b) {
        Mappings.invoke(getWorldInfo(), "n.m.world.storage.WorldInfo", "setInitialized(boolean)", b);
    }

    //TODO: getGameRules: x

    public double getBorderCenterX() {
        return (double) Mappings.invoke(getWorldInfo(), "n.m.world.storage.WorldInfo", "getBorderCenterX");
    }

    public double getBorderCenterZ() {
        return (double) Mappings.invoke(getWorldInfo(), "n.m.world.storage.WorldInfo", "getBorderCenterZ");
    }

    public double getBorderSize() {
        return (double) Mappings.invoke(getWorldInfo(), "n.m.world.storage.WorldInfo", "getBorderSize");
    }

    public void setBorderSize(double d) {
        Mappings.invoke(getWorldInfo(), "n.m.world.storage.WorldInfo", "setBorderSize(int)", d);
    }

    public long getBorderSizeLerpTime() {
        return (long) Mappings.invoke(getWorldInfo(), "n.m.world.storage.WorldInfo", "getBorderSizeLerpTime");
    }

    public void setBorderSizeLerpTime(long l) {
        Mappings.invoke(getWorldInfo(), "n.m.world.storage.WorldInfo", "setBorderSizeLerpTime(int)", l);
    }

    public double getBorderSizeLerpTarget() {
        return (double) Mappings.invoke(getWorldInfo(), "n.m.world.storage.WorldInfo", "getBorderSizeLerpTarget");
    }

    public void setBorderSizeLerpTarget(double d) {
        Mappings.invoke(getWorldInfo(), "n.m.world.storage.WorldInfo", "setBorderSizeLerpTarget(int)", d);
    }

    public void setBorderCenterZ(double d) {
        Mappings.invoke(getWorldInfo(), "n.m.world.storage.WorldInfo", "setBorderCenterZ(int)", d);
    }

    public void setBorderCenterX(double d) {
        Mappings.invoke(getWorldInfo(), "n.m.world.storage.WorldInfo", "setBorderCenterX(int)", d);
    }

    public double getBorderSafeZone() {
        return (double) Mappings.invoke(getWorldInfo(), "n.m.world.storage.WorldInfo", "getBorderSafeZone");
    }

    public void setBorderSafeZone(double d) {
        Mappings.invoke(getWorldInfo(), "n.m.world.storage.WorldInfo", "setBorderSafeZone(int)", d);
    }

    public double getBorderDamagePerBlock() {
        return (double) Mappings.invoke(getWorldInfo(), "n.m.world.storage.WorldInfo", "getBorderDamagePerBlock");
    }

    public void setBorderDamagePerBlock(double d) {
        Mappings.invoke(getWorldInfo(), "n.m.world.storage.WorldInfo", "setBorderDamagePerBlock(int)", d);
    }

    public int getBorderWarningBlocks() {
        return (int) Mappings.invoke(getWorldInfo(), "n.m.world.storage.WorldInfo", "getBorderWarningBlocks");
    }

    public int getBorderWarningTime() {
        return (int) Mappings.invoke(getWorldInfo(), "n.m.world.storage.WorldInfo", "getBorderWarningTime");
    }

    public void setBorderWarningBlocks(int i) {
        Mappings.invoke(getWorldInfo(), "n.m.world.storage.WorldInfo", "setBorderWarningBlocks(int)", i);
    }

    public void setBorderWarningTime(int i) {
        Mappings.invoke(getWorldInfo(), "n.m.world.storage.WorldInfo", "setBorderWarningTime(int)", i);
    }

    //TODO: getDifficulty: y

    //TODO: setDifficulty: a(vt)

    public boolean getDifficultyLocked() {
        return (boolean) Mappings.invoke(getWorldInfo(), "n.m.world.storage.WorldInfo", "getDifficultyLocked");
    }

    public void setDifficultyLocked(boolean b) {
        Mappings.invoke(getWorldInfo(), "n.m.world.storage.WorldInfo", "setDifficultyLocked(boolean)", b);
    }
}<|MERGE_RESOLUTION|>--- conflicted
+++ resolved
@@ -206,7 +206,6 @@
         Mappings.invoke(getWorldInfo(), "n.m.world.storage.WorldInfo", "setHardcore(boolean)", b);
     }
 
-<<<<<<< HEAD
     @Override
     public RayTraceResult rayTrace(Vector from, Vector to, boolean stopOnLiquid) {
         Object ret = invoke("n.m.world.World", "rayTraceBlocks(n.m.util.Vec3;n.m.util.Vec3;boolean)",
@@ -232,8 +231,6 @@
         return rayTrace(from, from.add(direction.normalize().scale(distance)), stopOnLiquid);
     }
 
-=======
->>>>>>> 9873793c
     //TODO: getWorldGenerator: u
 
     //TODO: setWorldGenerator: a(are)
