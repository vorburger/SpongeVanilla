/*
 * License (MIT)
 *
 * Copyright (c) 2014. Granite Team
 *
 * Permission is hereby granted, free of charge, to any person obtaining a copy of this
 * software and associated documentation files (the "Software"), to deal in the
 * Software without restriction, including without limitation the rights to use, copy,
 * modify, merge, publish, distribute, sublicense, and/or sell copies of the Software,
 * and to permit persons to whom the Software is furnished to do so, subject to the
 * following conditions:
 *
 * The above copyright notice and this permission notice shall be included in all
 * copies or substantial portions of the Software.
 *
 * THE SOFTWARE IS PROVIDED "AS IS", WITHOUT WARRANTY OF ANY KIND, EXPRESS OR IMPLIED,
 * INCLUDING BUT NOT LIMITED TO THE WARRANTIES OF MERCHANTABILITY, FITNESS FOR A
 * PARTICULAR PURPOSE AND NON-INFRINGEMENT. IN NO EVENT SHALL THE AUTHORS OR COPYRIGHT
 * HOLDERS BE LIABLE FOR ANY CLAIM, DAMAGES OR OTHER LIABILITY, WHETHER IN AN ACTION
 * OF CONTRACT, TORT OR OTHERWISE, ARISING FROM, OUT OF OR IN CONNECTION WITH THE
 * SOFTWARE OR THE USE OR OTHER DEALINGS IN THE SOFTWARE.
 */

package org.granitemc.granite.entity;

import org.granitemc.granite.api.entity.Entity;
import org.granitemc.granite.api.entity.item.EntityItem;
import org.granitemc.granite.api.entity.player.Player;
import org.granitemc.granite.api.item.ItemStack;
import org.granitemc.granite.api.utils.Location;
import org.granitemc.granite.api.utils.Vector;
import org.granitemc.granite.api.world.World;
import org.granitemc.granite.entity.player.GraniteEntityPlayer;
import org.granitemc.granite.item.GraniteItemStack;
import org.granitemc.granite.reflect.composite.Composite;
import org.granitemc.granite.utils.MinecraftUtils;
import org.granitemc.granite.world.GraniteWorld;

import java.util.UUID;

public class GraniteEntity extends Composite implements Entity {

    public GraniteEntity(Object parent) {
        super(parent);
    }

    @Override
    public int getEntityId() {
        return (Integer) invoke("getEntityID");
    }

    @Override
    public void setDead() {
        invoke("setDead");
    }

    @Override
    public void setSize(float width, float height) {
<<<<<<< HEAD
        invoke("setSite", width, height);
    }

    @Override
    public int getMaxInPortalTime() {
        return (Integer) invoke("getMaxTimeInPortal");
    }

    @Override
    public void setOnFireFromLava() {
        invoke("setOnFireFromLava");
=======
        invoke("setSize", width, height);
>>>>>>> 30ad5e18
    }

    @Override
    public void setFire(int seconds) {
        invoke("setFire", seconds);
    }

    @Override
    public void extinguish() {
        invoke("extinguish");
    }

    @Override
    public void kill() {
        invoke("kill");
    }

<<<<<<< HEAD
    @Override
    public String getSwimSound() {
        return (String) invoke("getSwimSound");
=======
    public void playSound(String soundName, float volume, float pitch) {
        invoke("playSound", soundName, volume, pitch);
>>>>>>> 30ad5e18
    }

    @Override
    public void playSound(String name, float volume, float pitch) {
        invoke("playSound", name, volume, pitch);
    }

    @Override
    public boolean isSilent() {
        return (boolean) invoke("isSilent");
    }

    @Override
    public void dealFireDamage(int amount) {
        invoke("dealFireDamage", amount);
    }

    @Override
    public boolean isImmuneToFire() {
        return (boolean) invoke("isImmuneToFire");
    }

    @Override
    public void fall(float distance, float damageMultiplier) {
        invoke("fall", distance, damageMultiplier);
    }

    @Override
    public boolean isWet() {
        return (boolean) invoke("isWet");
    }

    @Override
    public boolean isInWater() {
        return (boolean) invoke("isInWater");
    }

<<<<<<< HEAD
    @Override
    public void createRunningParticles() {
        invoke("createRunningParticles");
=======
    public void resetHeight() {
        invoke("resetHeight");
>>>>>>> 30ad5e18
    }

    @Override
    public String getSplashSound() {
        return (String) invoke("getSplashSound");
    }

    @Override
    public boolean isInLava() {
        return (boolean) invoke("isInLava");
    }

    @Override
    public void moveFlying(float strafe, float forward, float friction) {
        invoke("moveFlying", strafe, forward, friction);
    }

    @Override
    public void setWorld(World world) {
        invoke("setWorld", ((GraniteWorld) world).parent);
    }

    @Override
    public float getDistanceToEntity(Entity entity) {
<<<<<<< HEAD
        if (getLocation().getWorld().equals(entity.getWorld())) {
            return (float) invoke("getDistanceToEntity", entity);
        }
        throw new RuntimeException("You cannot get the distance between different worlds");
    }

    @Override
    public double getDistanceSq(Location location) {
        if (getLocation().getWorld().equals(location.getWorld())) {
            return (double) invoke("getDistanceSq", location.getX(), location.getY(), location.getZ());
        }
        throw new RuntimeException("You cannot get the distance between different worlds");
=======
        return (float) invoke("getDistanceToEntity", entity);
>>>>>>> 30ad5e18
    }

    @Override
    public double getDistanceSqToCenter(Location location) {
        if (getLocation().getWorld().equals(location.getWorld())) {
            return (double) invoke("getDistanceSq", location.getX(), location.getY(), location.getZ());
        }
        throw new RuntimeException("You cannot get the distance between different worlds");
    }

    @Override
    public double getDistance(Location location) {
        if (getLocation().getWorld().equals(location.getWorld())) {
            return (double) invoke("getDistance", location.getX(), location.getY(), location.getZ());
        }
        throw new RuntimeException("You cannot get the distance between different worlds");
    }

    @Override
    public double getDistanceSqToEntity(Entity entity) {
<<<<<<< HEAD
        if (getLocation().getWorld().equals(entity.getWorld())) {
            return (double) invoke("getDistanceSq", entity.getLocation().getX(), entity.getLocation().getY(), entity.getLocation().getZ());
        }
        throw new RuntimeException("You cannot get the distance between different worlds");
=======
        return (double) invoke("getDistanceSqToEntity", entity);
>>>>>>> 30ad5e18
    }

    @Override
    public void addVelocity(double x, double y, double z) {
        invoke("addVelocity", x, y, z);
<<<<<<< HEAD
    }

    @Override
    public void setBeenAttacked() {
        invoke("setBeenAttacked");
=======
>>>>>>> 30ad5e18
    }

    /*@Override
    public boolean attackEntityFrom(DamageSource source, float amount) {
        return (boolean) invoke("attackEntityFrom", source, amount);
    }*/

    @Override
    public Vector getLook(float vec) {
        return MinecraftUtils.fromMinecraftVector(invoke("getLook", vec));
    }

    @Override
    public boolean canBeCollidedWith() {
        return (boolean) invoke("canBeCollidedWith");
    }

    @Override
    public boolean canBePushed() {
        return (boolean) invoke("canBePushed");
<<<<<<< HEAD
    }

    @Override
    public String getEntityString() {
        return (String) invoke("getEntityString");
=======
>>>>>>> 30ad5e18
    }

    @Override
    public EntityItem entityDropItem(ItemStack itemStack, float offsetY) {
        return (EntityItem) MinecraftUtils.wrap(invoke("entityDropItem", itemStack, offsetY));
    }

    @Override
    public boolean isEntityAlive() {
        return (boolean) invoke("isEntityAlive");
    }

    @Override
    public boolean isEntityInsideOpaqueBlock() {
        return (boolean) invoke("isEntityInsideOpaqueBlock");
    }

    @Override
    public boolean interactFirst(Player player) {
        return (boolean) invoke("interactFirst", ((GraniteEntityPlayer) player).parent);
    }

    @Override
    public double getMountedYOffset() {
        return (double) invoke("getMountedYOffset");
    }

    @Override
    public void mountEntity(Entity entity) {
<<<<<<< HEAD
        invoke("mountEntity", ((GraniteEntity) entity).parent);
    }

    @Override
    public Vector getLookVec() {
        return MinecraftUtils.fromMinecraftVector(invoke("getLookVec"));
    }

    @Override
    public void setInPortal() {
        invoke("setInPortal");
=======
        invoke("mountEntity", entity);
    }

    public boolean isEating() {
        return (boolean) invoke("isEating");
    }

    public void setEating(boolean eating) {
        invoke("setEating", eating);
>>>>>>> 30ad5e18
    }

    @Override
    public int getPortalCooldown() {
        return (int) invoke("getPortalCooldown");
    }

    @Override
    public ItemStack[] getInventory() {
        return (ItemStack[]) MinecraftUtils.wrap(invoke("getInventory"));
    }

<<<<<<< HEAD
    @Override
    public void setCurrentItemOrArmor(int slot, ItemStack itemStack) {
        invoke("setCurrentItemOrArmor", slot, ((GraniteItemStack) itemStack).parent);
=======
    public void setCurrentItemOrArmor(int inventoryIndex, ItemStack itemStack) {
        invoke("setCurrentItemOrArmor", inventoryIndex, itemStack);
>>>>>>> 30ad5e18
    }

    @Override
    public boolean isBurning() {
        return (boolean) invoke("isBurning");
    }

    @Override
    public boolean isRiding() {
        return (boolean) invoke("isRiding");
    }

    @Override
    public boolean isSneaking() {
        return (boolean) invoke("isSneaking");
    }

    @Override
    public void setSneaking(boolean sneaking) {
        invoke("setSneaking", sneaking);
    }

    @Override
    public boolean isSprinting() {
        return (boolean) invoke("isSprinting");
    }

    @Override
    public void setSprinting(boolean sprinting) {
        invoke("setSprinting", sprinting);
    }

    @Override
    public boolean isInvisible() {
        return (boolean) invoke("isInvisible");
    }

    @Override
    public void setInvisible(boolean invisible) {
<<<<<<< HEAD
        invoke("setInvisible", invisible);
    }

    @Override
    public boolean isEating() {
        return (boolean) invoke("isEating");
=======
        invoke("isInvisible", invisible);
>>>>>>> 30ad5e18
    }

    @Override
    public boolean getFlag(int flag) {
        return (boolean) invoke("getFlag", flag);
    }

    @Override
    public void setFlag(int flag, boolean set) {
        invoke("setFlag", flag, set);
    }

    @Override
    public int getAir() {
        return (Integer) invoke("getAir");
    }

<<<<<<< HEAD
    @Override
    public void setAir(int air) {
        invoke("setAir", air);
=======
    public void setAir(int amount) {
        invoke("setAir", amount);
>>>>>>> 30ad5e18
    }

    @Override
    public void setInWeb() {
        invoke("setInWeb");
    }

<<<<<<< HEAD
    @Override
    public String getName() {
        return (String) invoke("getName");
=======
    public String getCommandSenderName() {
        return (String) invoke("getCommandSenderName");
>>>>>>> 30ad5e18
    }

    @Override
    public Entity[] getParts() {
        Object[] nativeParts = (Object[]) invoke("getParts");
        Entity[] parts = new Entity[nativeParts.length];

        for (int i = 0; i < nativeParts.length; i++) {
            parts[i] = (Entity) MinecraftUtils.wrap(nativeParts[i]);
        }
        return parts;
    }

    @Override
    public boolean isEntityEqual(Entity entity) {
<<<<<<< HEAD
        return (boolean) invoke("isEntityEqual", ((GraniteEntity) entity).parent);
=======
        return (boolean) invoke("isEntityEqual", entity);
>>>>>>> 30ad5e18
    }

    @Override
    public boolean canAttackWithItem() {
        return (boolean) invoke("canAttackWithItem");
<<<<<<< HEAD
    }

    @Override
    public boolean hitByEntity(Entity entity) {
        return (boolean) MinecraftUtils.wrap(invoke("hitByEntity", entity));
=======
    }

    public int getTeleportDirection() {
        return (Integer) invoke("getTeleportDirection");
    }

    public boolean doesEntityNotTriggerPressurePlate() {
        return (boolean) invoke("doesEntityNotTriggerPressurePlate");
    }

    public UUID getUniqueID() {
        return (UUID) invoke("getUniqueID");
    }

    public boolean isPushedByWater() {
        return (boolean) invoke("isPushedByWater");
>>>>>>> 30ad5e18
    }

    /*@Override
    public boolean isEntityInvulnerable(DamageSource damageSource) {
        return (boolean) MinecraftUtils.wrap(invoke("getExplosionResistance", damageSource));
    }*/

<<<<<<< HEAD
    @Override
    public void travelToDimension(int dimensionId) {
        invoke("travelToDimension", dimensionId);
    }

    /*@Override
    public float getExplosionResistance(Explosion explosion, World world, Location location, IBlockState blockState) {
        return (float) MinecraftUtil.wrap(invoke("getExplosionResistance", explosion, world, location, blockState));
    }*/

    @Override
    public int getMaxFallHeight() {
        return (Integer) invoke("getMaxFallHeight");
    }

    @Override
    public boolean doesEntityNotTriggerPressurePlate() {
        return (boolean) invoke("doesEntityNotTriggerPressurePlate");
    }

    @Override
    public UUID getUniqueID() {
        return (UUID) invoke("getUniqueID");
    }

    /*@Override
    public IChatComponent getDisplayName() {
        return (IChatComponent) MinecraftUtil.wrap(invoke("getDisplayName"));
    }*/

    @Override
    public void setCustomNameTag(String nameTag) {
        invoke("setCustomNameTag", nameTag);
=======
    public void setCustomNameTag(String name) {
        invoke("setCustomNameTag", name);
    }

    public String getCustomNameTag() {
        return (String) invoke("getCustomNameTag");
    }

    public boolean hasCustomName() {
        return (boolean) invoke("hasCustomName");
    }

    public void setAlwaysRenderNameTag(boolean bool) {
        invoke("setAlwaysRenderNameTag", bool);
    }

    public boolean getAlwaysRenderNameTag() {
        return (boolean) invoke("getAlwaysRenderNameTag");
    }

    public void setPosition(double xPos, double yPos, double zPos) {
        invoke("setPosition", xPos, yPos, zPos);
    }

    public void setPositionAndRotation(double xPos, double yPos, double zPos, float pitch, float yaw) {
        invoke("setPositionAndRotation", xPos, yPos, zPos, pitch, yaw);
    }

    public boolean isOutsideBorder() {
        return (boolean) invoke("isOutsideBorder");
>>>>>>> 30ad5e18
    }

    @Override
    public String getCustomNameTag() {
        return (String) invoke("getCustomNameTag");
    }

<<<<<<< HEAD
    @Override
    public boolean hasCustomName() {
        return (boolean) invoke("hasCustomName");
    }

    @Override
    public void setAlwaysRenderNameTag(boolean renderNameTag) {
        invoke("setAlwaysRenderNameTag", renderNameTag);
=======
    public double getDistanceToLocation(Location location) {
        if (getLocation().getWorld().equals(location.getWorld())) {
            return (double) invoke("getDistanceToLocation", location.getX(), location.getY(), location.getZ());
        }
        throw new RuntimeException("You cannot get the distance between different worlds");
    }

    public double getDistanceSqToLocation(Location location) {
        if (getLocation().getWorld().equals(location.getWorld())) {
            return (double) invoke("getDistanceSqToLocation", location.getX(), location.getY(), location.getZ());
        }
        throw new RuntimeException("You cannot get the distance between different worlds");
>>>>>>> 30ad5e18
    }

    @Override
    public boolean getAlwaysRenderNameTag() {
        return (boolean) invoke("getAlwaysRenderNameTag");
    }

    @Override
    public float getEyeHeight() {
        return (float) invoke("getEyeHeight");
    }

<<<<<<< HEAD
    @Override
    public boolean isOutsideBorder() {
        return (boolean) invoke("isOutSideBorder");
    }

    /*@Override
    public void addChatMessage(IChatComponent message) {
        MinecraftUtils.wrap(invoke("addChatMessage", message));
    }*/

    @Override
    public boolean canCommandSenderUseCommand(int permissionLevel, String command) {
        return (boolean) invoke("canCommandSenderUseCommand", permissionLevel, command);
    }

    @Override
    public Vector getPositionVector() {
        return MinecraftUtils.fromMinecraftVector(invoke("getPositionVector"));
    }

    @Override
    public World getWorld() {
        return (World) MinecraftUtils.wrap(invoke("getEntityWorld"));
    }

    @Override
    public Entity getCommandSenderEntity() {
        return (Entity) MinecraftUtils.wrap(invoke("getCommandSenderEntity"));
    }

    @Override
    public boolean sendCommandFeedback() {
        return (boolean) invoke("sendCommandFeedback");
    }


    /**
     * Granite Methods
     */


    @Override
    public Location getLocation() {
        return new Location((double) fieldGet(this, "posX"), (double) fieldGet(this, "posY"), (double) fieldGet(this, "posZ"), (float) fieldGet(this, "rotationYaw"), (float) fieldGet(this, "rotationPitch"));
    }

    @Override
    public void setLocation(Location location) {
        invoke("setPositionAndRotation", location.getX(), location.getY(), location.getZ(), location.getYaw(), location.getPitch());
=======
    public double getX() {
        return (double) fieldGet("posX");
    }

    public void setX(double xPos) {
        fieldSet("posX", xPos);
    }

    public double getY() {
        return (double) fieldGet("posY");
    }

    public void setY(double yPos) {
        fieldSet("posY", yPos);
    }

    public double getZ() {
        return (double) fieldGet("posZ");
    }

    public void setZ(double zPos) {
        fieldSet("posZ", zPos);
    }

    public float getPitch() {
        return (float) fieldGet("rotationPitch");
    }

    public void setPitch(float pitch) {
        fieldSet("rotationPitch", pitch);
    }

    public float getYaw() {
        return (float) fieldGet("rotationYaw");
    }

    public void setYaw(float yaw) {
        fieldSet("rotationYaw", yaw);
    }

    public Entity getEntityRidingThis() {
        return (Entity) MinecraftUtils.wrap(fieldGet("riddenByEntity"));
    }

    public Entity getEntityRiddenByThis() {
        return (Entity) MinecraftUtils.wrap(fieldGet("ridingEntity"));
    }

    @Override
    public String getType() {
        return (String) invoke("getEntityString");
>>>>>>> 30ad5e18
    }

}<|MERGE_RESOLUTION|>--- conflicted
+++ resolved
@@ -56,7 +56,6 @@
 
     @Override
     public void setSize(float width, float height) {
-<<<<<<< HEAD
         invoke("setSite", width, height);
     }
 
@@ -68,9 +67,6 @@
     @Override
     public void setOnFireFromLava() {
         invoke("setOnFireFromLava");
-=======
-        invoke("setSize", width, height);
->>>>>>> 30ad5e18
     }
 
     @Override
@@ -88,14 +84,9 @@
         invoke("kill");
     }
 
-<<<<<<< HEAD
     @Override
     public String getSwimSound() {
         return (String) invoke("getSwimSound");
-=======
-    public void playSound(String soundName, float volume, float pitch) {
-        invoke("playSound", soundName, volume, pitch);
->>>>>>> 30ad5e18
     }
 
     @Override
@@ -133,14 +124,9 @@
         return (boolean) invoke("isInWater");
     }
 
-<<<<<<< HEAD
     @Override
     public void createRunningParticles() {
         invoke("createRunningParticles");
-=======
-    public void resetHeight() {
-        invoke("resetHeight");
->>>>>>> 30ad5e18
     }
 
     @Override
@@ -165,7 +151,6 @@
 
     @Override
     public float getDistanceToEntity(Entity entity) {
-<<<<<<< HEAD
         if (getLocation().getWorld().equals(entity.getWorld())) {
             return (float) invoke("getDistanceToEntity", entity);
         }
@@ -178,9 +163,6 @@
             return (double) invoke("getDistanceSq", location.getX(), location.getY(), location.getZ());
         }
         throw new RuntimeException("You cannot get the distance between different worlds");
-=======
-        return (float) invoke("getDistanceToEntity", entity);
->>>>>>> 30ad5e18
     }
 
     @Override
@@ -201,27 +183,20 @@
 
     @Override
     public double getDistanceSqToEntity(Entity entity) {
-<<<<<<< HEAD
         if (getLocation().getWorld().equals(entity.getWorld())) {
             return (double) invoke("getDistanceSq", entity.getLocation().getX(), entity.getLocation().getY(), entity.getLocation().getZ());
         }
         throw new RuntimeException("You cannot get the distance between different worlds");
-=======
-        return (double) invoke("getDistanceSqToEntity", entity);
->>>>>>> 30ad5e18
     }
 
     @Override
     public void addVelocity(double x, double y, double z) {
         invoke("addVelocity", x, y, z);
-<<<<<<< HEAD
     }
 
     @Override
     public void setBeenAttacked() {
         invoke("setBeenAttacked");
-=======
->>>>>>> 30ad5e18
     }
 
     /*@Override
@@ -242,14 +217,11 @@
     @Override
     public boolean canBePushed() {
         return (boolean) invoke("canBePushed");
-<<<<<<< HEAD
     }
 
     @Override
     public String getEntityString() {
         return (String) invoke("getEntityString");
-=======
->>>>>>> 30ad5e18
     }
 
     @Override
@@ -279,7 +251,6 @@
 
     @Override
     public void mountEntity(Entity entity) {
-<<<<<<< HEAD
         invoke("mountEntity", ((GraniteEntity) entity).parent);
     }
 
@@ -291,19 +262,12 @@
     @Override
     public void setInPortal() {
         invoke("setInPortal");
-=======
-        invoke("mountEntity", entity);
     }
 
     public boolean isEating() {
         return (boolean) invoke("isEating");
     }
 
-    public void setEating(boolean eating) {
-        invoke("setEating", eating);
->>>>>>> 30ad5e18
-    }
-
     @Override
     public int getPortalCooldown() {
         return (int) invoke("getPortalCooldown");
@@ -314,14 +278,9 @@
         return (ItemStack[]) MinecraftUtils.wrap(invoke("getInventory"));
     }
 
-<<<<<<< HEAD
     @Override
     public void setCurrentItemOrArmor(int slot, ItemStack itemStack) {
         invoke("setCurrentItemOrArmor", slot, ((GraniteItemStack) itemStack).parent);
-=======
-    public void setCurrentItemOrArmor(int inventoryIndex, ItemStack itemStack) {
-        invoke("setCurrentItemOrArmor", inventoryIndex, itemStack);
->>>>>>> 30ad5e18
     }
 
     @Override
@@ -361,16 +320,7 @@
 
     @Override
     public void setInvisible(boolean invisible) {
-<<<<<<< HEAD
         invoke("setInvisible", invisible);
-    }
-
-    @Override
-    public boolean isEating() {
-        return (boolean) invoke("isEating");
-=======
-        invoke("isInvisible", invisible);
->>>>>>> 30ad5e18
     }
 
     @Override
@@ -388,14 +338,9 @@
         return (Integer) invoke("getAir");
     }
 
-<<<<<<< HEAD
     @Override
     public void setAir(int air) {
         invoke("setAir", air);
-=======
-    public void setAir(int amount) {
-        invoke("setAir", amount);
->>>>>>> 30ad5e18
     }
 
     @Override
@@ -403,14 +348,9 @@
         invoke("setInWeb");
     }
 
-<<<<<<< HEAD
     @Override
     public String getName() {
         return (String) invoke("getName");
-=======
-    public String getCommandSenderName() {
-        return (String) invoke("getCommandSenderName");
->>>>>>> 30ad5e18
     }
 
     @Override
@@ -426,40 +366,25 @@
 
     @Override
     public boolean isEntityEqual(Entity entity) {
-<<<<<<< HEAD
         return (boolean) invoke("isEntityEqual", ((GraniteEntity) entity).parent);
-=======
-        return (boolean) invoke("isEntityEqual", entity);
->>>>>>> 30ad5e18
     }
 
     @Override
     public boolean canAttackWithItem() {
         return (boolean) invoke("canAttackWithItem");
-<<<<<<< HEAD
     }
 
     @Override
     public boolean hitByEntity(Entity entity) {
         return (boolean) MinecraftUtils.wrap(invoke("hitByEntity", entity));
-=======
     }
 
     public int getTeleportDirection() {
         return (Integer) invoke("getTeleportDirection");
     }
 
-    public boolean doesEntityNotTriggerPressurePlate() {
-        return (boolean) invoke("doesEntityNotTriggerPressurePlate");
-    }
-
-    public UUID getUniqueID() {
-        return (UUID) invoke("getUniqueID");
-    }
-
     public boolean isPushedByWater() {
         return (boolean) invoke("isPushedByWater");
->>>>>>> 30ad5e18
     }
 
     /*@Override
@@ -467,7 +392,6 @@
         return (boolean) MinecraftUtils.wrap(invoke("getExplosionResistance", damageSource));
     }*/
 
-<<<<<<< HEAD
     @Override
     public void travelToDimension(int dimensionId) {
         invoke("travelToDimension", dimensionId);
@@ -501,9 +425,6 @@
     @Override
     public void setCustomNameTag(String nameTag) {
         invoke("setCustomNameTag", nameTag);
-=======
-    public void setCustomNameTag(String name) {
-        invoke("setCustomNameTag", name);
     }
 
     public String getCustomNameTag() {
@@ -522,6 +443,11 @@
         return (boolean) invoke("getAlwaysRenderNameTag");
     }
 
+    @Override
+    public float getEyeHeight() {
+        return (float) invoke("getEyeHeight");
+    }
+
     public void setPosition(double xPos, double yPos, double zPos) {
         invoke("setPosition", xPos, yPos, zPos);
     }
@@ -532,53 +458,6 @@
 
     public boolean isOutsideBorder() {
         return (boolean) invoke("isOutsideBorder");
->>>>>>> 30ad5e18
-    }
-
-    @Override
-    public String getCustomNameTag() {
-        return (String) invoke("getCustomNameTag");
-    }
-
-<<<<<<< HEAD
-    @Override
-    public boolean hasCustomName() {
-        return (boolean) invoke("hasCustomName");
-    }
-
-    @Override
-    public void setAlwaysRenderNameTag(boolean renderNameTag) {
-        invoke("setAlwaysRenderNameTag", renderNameTag);
-=======
-    public double getDistanceToLocation(Location location) {
-        if (getLocation().getWorld().equals(location.getWorld())) {
-            return (double) invoke("getDistanceToLocation", location.getX(), location.getY(), location.getZ());
-        }
-        throw new RuntimeException("You cannot get the distance between different worlds");
-    }
-
-    public double getDistanceSqToLocation(Location location) {
-        if (getLocation().getWorld().equals(location.getWorld())) {
-            return (double) invoke("getDistanceSqToLocation", location.getX(), location.getY(), location.getZ());
-        }
-        throw new RuntimeException("You cannot get the distance between different worlds");
->>>>>>> 30ad5e18
-    }
-
-    @Override
-    public boolean getAlwaysRenderNameTag() {
-        return (boolean) invoke("getAlwaysRenderNameTag");
-    }
-
-    @Override
-    public float getEyeHeight() {
-        return (float) invoke("getEyeHeight");
-    }
-
-<<<<<<< HEAD
-    @Override
-    public boolean isOutsideBorder() {
-        return (boolean) invoke("isOutSideBorder");
     }
 
     /*@Override
@@ -625,45 +504,6 @@
     @Override
     public void setLocation(Location location) {
         invoke("setPositionAndRotation", location.getX(), location.getY(), location.getZ(), location.getYaw(), location.getPitch());
-=======
-    public double getX() {
-        return (double) fieldGet("posX");
-    }
-
-    public void setX(double xPos) {
-        fieldSet("posX", xPos);
-    }
-
-    public double getY() {
-        return (double) fieldGet("posY");
-    }
-
-    public void setY(double yPos) {
-        fieldSet("posY", yPos);
-    }
-
-    public double getZ() {
-        return (double) fieldGet("posZ");
-    }
-
-    public void setZ(double zPos) {
-        fieldSet("posZ", zPos);
-    }
-
-    public float getPitch() {
-        return (float) fieldGet("rotationPitch");
-    }
-
-    public void setPitch(float pitch) {
-        fieldSet("rotationPitch", pitch);
-    }
-
-    public float getYaw() {
-        return (float) fieldGet("rotationYaw");
-    }
-
-    public void setYaw(float yaw) {
-        fieldSet("rotationYaw", yaw);
     }
 
     public Entity getEntityRidingThis() {
@@ -677,7 +517,6 @@
     @Override
     public String getType() {
         return (String) invoke("getEntityString");
->>>>>>> 30ad5e18
     }
 
 }